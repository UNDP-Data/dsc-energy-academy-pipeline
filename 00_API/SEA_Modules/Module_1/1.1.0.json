{
  "id": "1.1.0",
  "segments": [
    {
      "template_id": "chapter_cover",
      "colorscheme": "dark",
      "content": {
        "image": {
          "src": "https://ik.imagekit.io/seacademy/Photos/Module_1/image_22.png",
          "caption": ""
        },
        "chapter": {
          "label": "Chapter",
          "number": "1"
        },
        "title": "Introduction to Energy Systems",
        "cta": "Scroll, tab or use your keyboard to move ahead",
        "intro": "M1: Introduction to Sustainable Energy System Transformation | Chapter 1"
      }
    },
    {
      "template_id": "text",
      "colorscheme": "light",
      "content": {
        "text_elements": [
          {
            "template_id": "subtitle",
            "content": {
              "text": "Chapter 1 Overview"
            }
          },
          {
            "template_id": "paragraph_large",
            "content": {
              "text": "Energy plays a critical role in achieving a high quality of life and realizing the 2030 Agenda and its Sustainable Development Goals.. Even modest increases in energy access can dramatically improve living standards, especially in developing nations. To understand how energy shapes our world, this chapter introduces a visual map of global energy flows, showing how energy moves from sources like fossil fuels and renewables to the sectors that depend on them. At the heart of the chapter is the ‘energy trilemma (security, equity, sustainability)’—the delicate balance between fueling economic growth and protecting the environment. As global energy demand surges, fossil fuel consumption continues to rise, widening the gap between countries with abundant resources and those struggling with access. This imbalance has serious consequences, particularly in accelerating climate change, with energy use responsible for the majority of greenhouse gas emissions. The path forward is sustainable energy. Recognizing this urgency, COP28 set a global goal to triple renewable energy capacity and double energy efficiency by 2030 as key steps toward achieving the Paris Agreement targets. According to the IEA, reaching this goal would require an additional 5,500 GW of renewable energy capacity worldwide. By unraveling these interconnected issues, this chapter lays the groundwork for understanding how energy systems work and why transitioning to sustainable energy is crucial for our shared future."
            }
          }
        ]
      }
    },
    {
      "template_id": "list_of_lessons",
      "colorscheme": "dark",
      "content": {
        "title": "What's next in this chapter?",
        "lessons": [
          {
            "cta": "Go to the lesson",
            "description": "",
            "lessonId": "1.1.1",
            "image": {
              "src": "https://ik.imagekit.io/seacademy/Photos/Module_1/image_14.png",
              "caption": "image caption"
            },
            "title": "1.1 Energy as a Driver for Sustainable Development",
            "type": "Lesson",
            "progress": "not_started"
          },
          {
            "cta": "Go to the lesson",
            "description": "",
            "lessonId": "1.1.1",
            "image": {
              "src": "https://ik.imagekit.io/seacademy/Photos/Module_1/image_2.png",
              "caption": "image caption"
            },
            "title": "1.2 Sustainable Energy Landscape",
            "type": "Lesson",
            "progress": "not_started"
          },
          {
            "cta": "Go to the lesson",
            "description": "",
            "lessonId": "1.1.1",
            "image": {
<<<<<<< HEAD
              "src": "https://ik.imagekit.io/seacademy/Photos/Module_1/image_13.png",
              "caption": "image caption"
=======
              "src": "https://ik.imagekit.io/seacademy/Photos/Module_5/M5_C4_L1_1.png",
              "caption": ""
>>>>>>> 4e02220e
            },
            "title": "Module conclusion",
            "type": "Lesson",
            "progress": "not_started"
          }
        ]
      }
    },
    {
      "template_id": "connection_next",
      "colorscheme": "dark",
      "content": {
        "image": {
          "src": "https://ik.imagekit.io/seacademy/HeaderImages/Chapters/chapter1.1.png",
          "caption": ""
        },
        "intro": "Next up",
        "title": "Lesson 1: Introduction to the Energy for Development pathway",
        "cta": "Start learning",
        "nextLessonId": "1.1.1"
      }
    }
  ]
}<|MERGE_RESOLUTION|>--- conflicted
+++ resolved
@@ -73,13 +73,8 @@
             "description": "",
             "lessonId": "1.1.1",
             "image": {
-<<<<<<< HEAD
               "src": "https://ik.imagekit.io/seacademy/Photos/Module_1/image_13.png",
               "caption": "image caption"
-=======
-              "src": "https://ik.imagekit.io/seacademy/Photos/Module_5/M5_C4_L1_1.png",
-              "caption": ""
->>>>>>> 4e02220e
             },
             "title": "Module conclusion",
             "type": "Lesson",
